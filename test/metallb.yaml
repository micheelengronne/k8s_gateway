--- conflicted
+++ resolved
@@ -525,9 +525,6 @@
             drop:
             - ALL
       nodeSelector:
-<<<<<<< HEAD
-        "kubernetes.io/os": linux
-=======
         beta.kubernetes.io/os: linux
       securityContext:
         runAsNonRoot: true
@@ -546,5 +543,4 @@
     - name: my-ip-space
       protocol: layer2
       addresses:
-      - 192.168.223.128/25
->>>>>>> 1ef6d2c0
+      - 192.168.223.128/25